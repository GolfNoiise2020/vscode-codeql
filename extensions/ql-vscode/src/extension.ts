import { commands, Disposable, ExtensionContext, extensions, languages, ProgressLocation, ProgressOptions, Uri, window as Window } from 'vscode';
import { LanguageClient } from 'vscode-languageclient';
import { testExplorerExtensionId, TestHub } from 'vscode-test-adapter-api';
import * as archiveFilesystemProvider from './archive-filesystem-provider';
import { CodeQLCliServer } from './cli';
import { DistributionConfigListener, QueryHistoryConfigListener, QueryServerConfigListener } from './config';
import { DatabaseManager } from './databases';
import { DatabaseUI } from './databases-ui';
import { TemplateQueryDefinitionProvider, TemplateQueryReferenceProvider } from './definitions';
import { DEFAULT_DISTRIBUTION_VERSION_CONSTRAINT, DistributionManager, DistributionUpdateCheckResultKind, FindDistributionResult, FindDistributionResultKind, GithubApiError, GithubRateLimitedError } from './distribution';
import * as helpers from './helpers';
import { assertNever } from './helpers-pure';
import { spawnIdeServer } from './ide-server';
import { InterfaceManager, WebviewReveal } from './interface';
import { ideServerLogger, logger, queryServerLogger } from './logging';
import { QueryHistoryManager } from './query-history';
import { CompletedQuery } from './query-results';
import * as qsClient from './queryserver-client';
import { displayQuickQuery } from './quick-query';
import { compileAndRunQueryAgainstDatabase, tmpDirDisposal, UserCancellationException } from './run-queries';
import { QLTestAdapterFactory } from './test-adapter';
import { TestUIService } from './test-ui';

/**
 * extension.ts
 * ------------
 *
 * A vscode extension for CodeQL query development.
 */

/**
 * Holds when we have proceeded past the initial phase of extension activation in which
 * we are trying to ensure that a valid CodeQL distribution exists, and we're actually setting
 * up the bulk of the extension.
 */
let beganMainExtensionActivation = false;

/**
 * A list of vscode-registered-command disposables that contain
 * temporary stub handlers for commands that exist package.json (hence
 * are already connected to onscreen ui elements) but which will not
 * have any useful effect if we haven't located a CodeQL distribution.
 */
const errorStubs: Disposable[] = [];

/**
 * Holds when we are installing or checking for updates to the distribution.
 */
let isInstallingOrUpdatingDistribution = false;

/**
 * If the user tries to execute vscode commands after extension activation is failed, give
 * a sensible error message.
 *
 * @param excludedCommands List of commands for which we should not register error stubs.
 */
function registerErrorStubs(excludedCommands: string[], stubGenerator: (command: string) => () => void): void {
  // Remove existing stubs
  errorStubs.forEach(stub => stub.dispose());

  const extensionId = 'GitHub.vscode-codeql'; // TODO: Is there a better way of obtaining this?
  const extension = extensions.getExtension(extensionId);
  if (extension === undefined) {
    throw new Error(`Can't find extension ${extensionId}`);
  }

  const stubbedCommands: string[]
    = extension.packageJSON.contributes.commands.map((entry: { command: string }) => entry.command);

  stubbedCommands.forEach(command => {
    if (excludedCommands.indexOf(command) === -1) {
      errorStubs.push(commands.registerCommand(command, stubGenerator(command)));
    }
  });
}

export async function activate(ctx: ExtensionContext): Promise<void> {
  logger.log('Starting CodeQL extension');

  initializeLogging(ctx);

  const distributionConfigListener = new DistributionConfigListener();
  ctx.subscriptions.push(distributionConfigListener);
  const distributionManager = new DistributionManager(ctx, distributionConfigListener, DEFAULT_DISTRIBUTION_VERSION_CONSTRAINT);

  const shouldUpdateOnNextActivationKey = "shouldUpdateOnNextActivation";

  registerErrorStubs([checkForUpdatesCommand], command => () => {
    helpers.showAndLogErrorMessage(`Can't execute ${command}: waiting to finish loading CodeQL CLI.`);
  });

  interface DistributionUpdateConfig {
    isUserInitiated: boolean;
    shouldDisplayMessageWhenNoUpdates: boolean;
    allowAutoUpdating: boolean;
  }

  async function installOrUpdateDistributionWithProgressTitle(progressTitle: string, config: DistributionUpdateConfig): Promise<void> {
    const minSecondsSinceLastUpdateCheck = config.isUserInitiated ? 0 : 86400;
    const noUpdatesLoggingFunc = config.shouldDisplayMessageWhenNoUpdates ?
      helpers.showAndLogInformationMessage : async (message: string) => logger.log(message);
    const result = await distributionManager.checkForUpdatesToExtensionManagedDistribution(minSecondsSinceLastUpdateCheck);

    // We do want to auto update if there is no distribution at all
    const allowAutoUpdating = config.allowAutoUpdating || !await distributionManager.hasDistribution();

    switch (result.kind) {
      case DistributionUpdateCheckResultKind.AlreadyCheckedRecentlyResult:
        logger.log("Didn't perform CodeQL CLI update check since a check was already performed within the previous " +
          `${minSecondsSinceLastUpdateCheck} seconds.`);
        break;
      case DistributionUpdateCheckResultKind.AlreadyUpToDate:
        await noUpdatesLoggingFunc('CodeQL CLI already up to date.');
        break;
      case DistributionUpdateCheckResultKind.InvalidLocation:
        await noUpdatesLoggingFunc('CodeQL CLI is installed externally so could not be updated.');
        break;
      case DistributionUpdateCheckResultKind.UpdateAvailable:
        if (beganMainExtensionActivation || !allowAutoUpdating) {
          const updateAvailableMessage = `Version "${result.updatedRelease.name}" of the CodeQL CLI is now available. ` +
            'Do you wish to upgrade?';
          await ctx.globalState.update(shouldUpdateOnNextActivationKey, true);
          if (await helpers.showInformationMessageWithAction(updateAvailableMessage, 'Restart and Upgrade')) {
            await commands.executeCommand('workbench.action.reloadWindow');
          }
        } else {
          const progressOptions: ProgressOptions = {
            location: ProgressLocation.Notification,
            title: progressTitle,
            cancellable: false,
          };
          await helpers.withProgress(progressOptions, progress =>
            distributionManager.installExtensionManagedDistributionRelease(result.updatedRelease, progress));

          await ctx.globalState.update(shouldUpdateOnNextActivationKey, false);
          helpers.showAndLogInformationMessage(`CodeQL CLI updated to version "${result.updatedRelease.name}".`);
        }
        break;
      default:
        assertNever(result);
    }
  }

  async function installOrUpdateDistribution(config: DistributionUpdateConfig): Promise<void> {
    if (isInstallingOrUpdatingDistribution) {
      throw new Error("Already installing or updating CodeQL CLI");
    }
    isInstallingOrUpdatingDistribution = true;
    const codeQlInstalled = await distributionManager.getCodeQlPathWithoutVersionCheck() !== undefined;
    const willUpdateCodeQl = ctx.globalState.get(shouldUpdateOnNextActivationKey);
    const messageText = willUpdateCodeQl
      ? "Updating CodeQL CLI"
      : codeQlInstalled
        ? "Checking for updates to CodeQL CLI"
        : "Installing CodeQL CLI";

    try {
      await installOrUpdateDistributionWithProgressTitle(messageText, config);
    } catch (e) {
      // Don't rethrow the exception, because if the config is changed, we want to be able to retry installing
      // or updating the distribution.
      const alertFunction = (codeQlInstalled && !config.isUserInitiated) ?
        helpers.showAndLogWarningMessage : helpers.showAndLogErrorMessage;
      const taskDescription = (willUpdateCodeQl ? "update" :
        codeQlInstalled ? "check for updates to" : "install") + " CodeQL CLI";

      if (e instanceof GithubRateLimitedError) {
        alertFunction(`Rate limited while trying to ${taskDescription}. Please try again after ` +
          `your rate limit window resets at ${e.rateLimitResetDate.toLocaleString()}.`);
      } else if (e instanceof GithubApiError) {
        alertFunction(`Encountered GitHub API error while trying to ${taskDescription}. ` + e);
      }
      alertFunction(`Unable to ${taskDescription}. ` + e);
    } finally {
      isInstallingOrUpdatingDistribution = false;
    }
  }

  async function getDistributionDisplayingDistributionWarnings(): Promise<FindDistributionResult> {
    const result = await distributionManager.getDistribution();
    switch (result.kind) {
      case FindDistributionResultKind.CompatibleDistribution:
        logger.log(`Found compatible version of CodeQL CLI (version ${result.version.rawString})`);
        break;
      case FindDistributionResultKind.IncompatibleDistribution:
        helpers.showAndLogWarningMessage("The current version of the CodeQL CLI is incompatible with this extension.");
        break;
      case FindDistributionResultKind.UnknownCompatibilityDistribution:
        helpers.showAndLogWarningMessage("Compatibility with the configured CodeQL CLI could not be determined. " +
          "You may experience problems using the extension.");
        break;
      case FindDistributionResultKind.NoDistribution:
        helpers.showAndLogErrorMessage("The CodeQL CLI could not be found.");
        break;
      default:
        assertNever(result);
    }
    return result;
  }

  async function installOrUpdateThenTryActivate(config: DistributionUpdateConfig): Promise<void> {
    await installOrUpdateDistribution(config);

    // Display the warnings even if the extension has already activated.
    const distributionResult = await getDistributionDisplayingDistributionWarnings();

    if (!beganMainExtensionActivation && distributionResult.kind !== FindDistributionResultKind.NoDistribution) {
      await activateWithInstalledDistribution(ctx, distributionManager);
    } else if (distributionResult.kind === FindDistributionResultKind.NoDistribution) {
      registerErrorStubs([checkForUpdatesCommand], command => async () => {
        const installActionName = "Install CodeQL CLI";
        const chosenAction = await helpers.showAndLogErrorMessage(`Can't execute ${command}: missing CodeQL CLI.`, {
          items: [installActionName]
        });
        if (chosenAction === installActionName) {
          installOrUpdateThenTryActivate({
            isUserInitiated: true,
            shouldDisplayMessageWhenNoUpdates: false,
            allowAutoUpdating: true
          });
        }
      });
    }
  }

  ctx.subscriptions.push(distributionConfigListener.onDidChangeDistributionConfiguration(() => installOrUpdateThenTryActivate({
    isUserInitiated: true,
    shouldDisplayMessageWhenNoUpdates: false,
    allowAutoUpdating: true
  })));
  ctx.subscriptions.push(commands.registerCommand(checkForUpdatesCommand, () => installOrUpdateThenTryActivate({
    isUserInitiated: true,
    shouldDisplayMessageWhenNoUpdates: true,
    allowAutoUpdating: true
  })));

  await installOrUpdateThenTryActivate({
    isUserInitiated: !!ctx.globalState.get(shouldUpdateOnNextActivationKey),
    shouldDisplayMessageWhenNoUpdates: false,

    // only auto update on startup if the user has previously requested an update
    // otherwise, ask user to accept the update
    allowAutoUpdating: !!ctx.globalState.get(shouldUpdateOnNextActivationKey)
  });
}

async function activateWithInstalledDistribution(ctx: ExtensionContext, distributionManager: DistributionManager): Promise<void> {
  beganMainExtensionActivation = true;
  // Remove any error stubs command handlers left over from first part
  // of activation.
  errorStubs.forEach(stub => stub.dispose());

  logger.log('Initializing configuration listener...');
  const qlConfigurationListener = await QueryServerConfigListener.createQueryServerConfigListener(distributionManager);
  ctx.subscriptions.push(qlConfigurationListener);

  logger.log('Initializing CodeQL cli server...');
  const cliServer = new CodeQLCliServer(distributionManager, logger);
  ctx.subscriptions.push(cliServer);

  logger.log('Initializing query server client.');
  const qs = new qsClient.QueryServerClient(qlConfigurationListener, cliServer, {
    logger: queryServerLogger,
  }, task => Window.withProgress({ title: 'CodeQL query server', location: ProgressLocation.Window }, task));
  ctx.subscriptions.push(qs);
  await qs.startQueryServer();

  logger.log('Initializing database manager.');
  const dbm = new DatabaseManager(ctx, qlConfigurationListener, logger);
  ctx.subscriptions.push(dbm);
  logger.log('Initializing database panel.');
  const databaseUI = new DatabaseUI(ctx, cliServer, dbm, qs, getContextStoragePath(ctx));
  ctx.subscriptions.push(databaseUI);

  logger.log('Initializing query history manager.');
  const queryHistoryConfigurationListener = new QueryHistoryConfigListener();
  const qhm = new QueryHistoryManager(
    ctx,
    queryHistoryConfigurationListener,
    async item => showResultsForCompletedQuery(item, WebviewReveal.Forced)
  );
  logger.log('Initializing results panel interface.');
  const intm = new InterfaceManager(ctx, dbm, cliServer, queryServerLogger);
  ctx.subscriptions.push(intm);
  logger.log('Initializing source archive filesystem provider.');
  archiveFilesystemProvider.activate(ctx);

  async function showResultsForCompletedQuery(query: CompletedQuery, forceReveal: WebviewReveal): Promise<void> {
    await intm.showResults(query, forceReveal, false);
  }

  async function compileAndRunQuery(quickEval: boolean, selectedQuery: Uri | undefined): Promise<void> {
    if (qs !== undefined) {
      try {
        const dbItem = await databaseUI.getDatabaseItem();
        if (dbItem === undefined) {
          throw new Error('Can\'t run query without a selected database');
        }
        const info = await compileAndRunQueryAgainstDatabase(cliServer, qs, dbItem, quickEval, selectedQuery);
        const item = qhm.addQuery(info);
        await showResultsForCompletedQuery(item, WebviewReveal.NotForced);
      } catch (e) {
        if (e instanceof UserCancellationException) {
          helpers.showAndLogWarningMessage(e.message);
        } else if (e instanceof Error) {
          helpers.showAndLogErrorMessage(e.message);
        } else {
          throw e;
        }
      }
    }
  }

  ctx.subscriptions.push(tmpDirDisposal);

  logger.log('Initializing CodeQL language server.');
  const client = new LanguageClient('CodeQL Language Server', () => spawnIdeServer(qlConfigurationListener), {
    documentSelector: [
      { language: 'ql', scheme: 'file' },
      { language: 'yaml', scheme: 'file', pattern: '**/qlpack.yml' }
    ],
    synchronize: {
      configurationSection: 'codeQL'
    },
    // Ensure that language server exceptions are logged to the same channel as its output.
    outputChannel: ideServerLogger.outputChannel
  }, true);

  logger.log('Initializing QLTest interface.');
  const testExplorerExtension = extensions.getExtension<TestHub>(testExplorerExtensionId);
  if (testExplorerExtension) {
    const testHub = testExplorerExtension.exports;
    const testAdapterFactory = new QLTestAdapterFactory(testHub, cliServer);
    ctx.subscriptions.push(testAdapterFactory);

    const testUIService = new TestUIService(testHub);
    ctx.subscriptions.push(testUIService);
  }

  logger.log('Registering top-level command palette commands.');
  ctx.subscriptions.push(commands.registerCommand('codeQL.runQuery', async (uri: Uri | undefined) => await compileAndRunQuery(false, uri)));
  ctx.subscriptions.push(commands.registerCommand('codeQL.quickEval', async (uri: Uri | undefined) => await compileAndRunQuery(true, uri)));
  ctx.subscriptions.push(commands.registerCommand('codeQL.quickQuery', async () => displayQuickQuery(ctx, cliServer, databaseUI)));
  ctx.subscriptions.push(commands.registerCommand('codeQL.restartQueryServer', async () => {
    await qs.restartQueryServer();
    helpers.showAndLogInformationMessage('CodeQL Query Server restarted.', { outputLogger: queryServerLogger });
  }));
  ctx.subscriptions.push(commands.registerCommand('codeQL.chooseDatabaseFolder', () => databaseUI.handleChooseDatabaseFolder()));
  ctx.subscriptions.push(commands.registerCommand('codeQL.chooseDatabaseArchive', () => databaseUI.handleChooseDatabaseArchive()));
  ctx.subscriptions.push(commands.registerCommand('codeQL.chooseDatabaseInternet', () => databaseUI.handleChooseDatabaseInternet()));

  logger.log('Starting language server.');
  ctx.subscriptions.push(client.start());

<<<<<<< HEAD
  // Jump-to-definition and find-references
  languages.registerDefinitionProvider(
    { scheme: archiveFilesystemProvider.zipArchiveScheme },
    new TemplateQueryDefinitionProvider(cliServer, qs, dbm)
  );
  languages.registerReferenceProvider(
    { scheme: archiveFilesystemProvider.zipArchiveScheme },
    new TemplateQueryReferenceProvider(cliServer, qs, dbm)
  );

=======
  if (EXPERIMENTAL_FEATURES_SETTING.getValue()) {
    logger.log('[EXPERIMENTAL] Registering jump-to-definition handlers.');
    languages.registerDefinitionProvider(
      { scheme: archiveFilesystemProvider.zipArchiveScheme },
      new TemplateQueryDefinitionProvider(cliServer, qs, dbm)
    );
    languages.registerReferenceProvider(
      { scheme: archiveFilesystemProvider.zipArchiveScheme },
      new TemplateQueryReferenceProvider(cliServer, qs, dbm)
    );
  }

  logger.log('Successfully finished extension initialization.');
>>>>>>> 74e42b86
}

function getContextStoragePath(ctx: ExtensionContext) {
  return ctx.storagePath || ctx.globalStoragePath;
}

function initializeLogging(ctx: ExtensionContext): void {
  const storagePath = getContextStoragePath(ctx);
  logger.init(storagePath);
  queryServerLogger.init(storagePath);
  ideServerLogger.init(storagePath);
  ctx.subscriptions.push(logger);
  ctx.subscriptions.push(queryServerLogger);
  ctx.subscriptions.push(ideServerLogger);
}

const checkForUpdatesCommand = 'codeQL.checkForUpdatesToCLI';<|MERGE_RESOLUTION|>--- conflicted
+++ resolved
@@ -352,8 +352,8 @@
   logger.log('Starting language server.');
   ctx.subscriptions.push(client.start());
 
-<<<<<<< HEAD
   // Jump-to-definition and find-references
+  logger.log('Registering jump-to-definition handlers.');
   languages.registerDefinitionProvider(
     { scheme: archiveFilesystemProvider.zipArchiveScheme },
     new TemplateQueryDefinitionProvider(cliServer, qs, dbm)
@@ -363,21 +363,7 @@
     new TemplateQueryReferenceProvider(cliServer, qs, dbm)
   );
 
-=======
-  if (EXPERIMENTAL_FEATURES_SETTING.getValue()) {
-    logger.log('[EXPERIMENTAL] Registering jump-to-definition handlers.');
-    languages.registerDefinitionProvider(
-      { scheme: archiveFilesystemProvider.zipArchiveScheme },
-      new TemplateQueryDefinitionProvider(cliServer, qs, dbm)
-    );
-    languages.registerReferenceProvider(
-      { scheme: archiveFilesystemProvider.zipArchiveScheme },
-      new TemplateQueryReferenceProvider(cliServer, qs, dbm)
-    );
-  }
-
   logger.log('Successfully finished extension initialization.');
->>>>>>> 74e42b86
 }
 
 function getContextStoragePath(ctx: ExtensionContext) {
